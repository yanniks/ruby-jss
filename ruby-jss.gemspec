--- conflicted
+++ resolved
@@ -29,11 +29,7 @@
 
 Gem::Specification.new do |s|
   # General
-<<<<<<< HEAD
-  s.description = <<~EOD
-=======
   s.description = <<~EODESC
->>>>>>> e2a757a1
     The ruby-jss gem provides native ruby access to the REST APIs of Jamf Pro,
     an enterprise/education tool for managing Apple devices, from jamf.com.
     The Jamf module provides access to both the 'Classic' API and the more modern
