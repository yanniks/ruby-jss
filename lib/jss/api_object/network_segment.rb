--- conflicted
+++ resolved
@@ -546,23 +546,17 @@
     ### @return [void]
     ###
     def netboot_server=(newval)
-<<<<<<< HEAD
       new = 
         if newval.to_s.empty?
           JSS::BLANK
         else
-          id = JSS::NetbootServer.valid_id newval
+          id = JSS::NetBootServer.valid_id newval
           raise JSS::MissingDataError, "No netboot_server matching '#{newval}' in the JSS" unless id
 
           JSS::NetbootServer.map_all_ids_to(:name)[id]
         end
       
       @netboot_server = new
-=======
-      new = JSS::NetBootServer.all.select { |b| (b[:id] == newval) || (b[:name] == newval) }[0]
-      raise JSS::MissingDataError, "No netboot_server matching '#{newval}' in the JSS" unless new
-      @netboot_server = new[:name]
->>>>>>> becb9313
       @need_to_update = true
     end
 
