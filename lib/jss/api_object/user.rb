--- conflicted
+++ resolved
@@ -271,11 +271,7 @@
 
       user << JSS::Site.xml_list(@sites)
 
-<<<<<<< HEAD
-      user << ext_attr_xml if @changed_eas && !@changed_eas.empty?
-=======
       user << ext_attr_xml if unsaved_eas?
->>>>>>> 2cb6d65c
 
       return doc.to_s
     end
