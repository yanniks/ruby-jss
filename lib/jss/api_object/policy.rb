--- conflicted
+++ resolved
@@ -1478,7 +1478,7 @@
         end
     end
 
-<<<<<<< HEAD
+
 
     ###### Disk Encryption
 
@@ -1543,7 +1543,8 @@
 
       @disk_encryption = hash
       @need_to_update = true
-=======
+    end
+
     # Interact with management account settings
     #
     # @param action [Key] one of the MGMT_ACCOUNT_ACTIONS keys
@@ -1599,7 +1600,6 @@
       raise JSS::UnsupportedError, "'#{@management_account[:action].to_s}' does not support management passwords." unless @management_account[:action] == MGMT_ACCOUNT_ACTIONS[:change_pw] || @management_account[:action] == MGMT_ACCOUNT_ACTIONS[:reset_pw]
 
       return Digest::SHA256.hexdigest(password).to_s == @management_account[:managed_password_sha256].to_s
->>>>>>> a7896b5c
     end
 
     ###### Actions
@@ -1847,12 +1847,12 @@
         sdeets.each { |d| script << d }
       end
 
-<<<<<<< HEAD
       disk_encryption = obj.add_element 'disk_encryption'
 
       @disk_encryption.each do |k,v|
         disk_encryption.add_element(k.to_s).text = v.to_s
-=======
+      end
+      
       printers = obj.add_element 'printers'
       @printers.each do |pr|
         printer = printers.add_element 'printer'
@@ -1865,9 +1865,8 @@
         dock_item = dock_items.add_element 'dock_item'
         ddeets = JSS.hash_to_rexml_array d
         ddeets.each { |de| dock_item << de }
->>>>>>> a7896b5c
       end
-
+      
       add_self_service_xml doc
       add_site_to_xml doc
 
